--- conflicted
+++ resolved
@@ -171,24 +171,6 @@
 parser.add_argument('--retry', default=False, action='store_true',
                     help='Enable batch size decay & retry for single model validation')
 
-def pad_batch(images, target_size):
-    _, _, h, w = images.shape
-    target_h, target_w = target_size
-
-    # Calculate padding
-    pad_h = max(target_h - h, 0)
-    pad_w = max(target_w - w, 0)
-
-    # Calculate padding for each side
-    pad_top = pad_h // 2
-    pad_bottom = pad_h - pad_top
-    pad_left = pad_w // 2
-    pad_right = pad_w - pad_left
-
-    # Apply padding
-    padded_images = F.pad(images, (pad_left, pad_right, pad_top, pad_bottom), mode='constant', value=0)
-
-    return padded_images
 
 
 def validate(args):
@@ -234,11 +216,7 @@
     elif args.input_size is not None:
         in_chans = args.input_size[0]
 
-<<<<<<< HEAD
-    #args.model_kwargs['channel_size'] = args.input_size[-1]
-=======
     args.model_kwargs['channel_size'] = args.input_size[-1]
->>>>>>> 4309891c
 
     model = create_model(
         args.model,
@@ -345,8 +323,6 @@
     
     target_size = tuple(data_config['input_size'][1:])  # Assuming input_size is (C, H, W)
 
-<<<<<<< HEAD
-=======
     transform = RandomResizePad(original_size=target_size, min_size=160)
     wrapped_dataloader = DataLoaderTransformWrapper(loader, transform)
 
@@ -359,7 +335,6 @@
             save_path='dataloader_samples.png'
         )
         exit(0)
->>>>>>> 4309891c
     
     # import numpy as np
     # import matplotlib.pyplot as plt
