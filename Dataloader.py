import os
import json
import torch
import pandas as pd
from torchvision import transforms
from torch.utils.data import Dataset, DataLoader
import numpy as np
from PIL import Image
import matplotlib.pyplot as plt
from torchvision.utils import make_grid

# Load WordNet ID to Class Label Mapping from text file
wordnet_to_label_txt = "/cifs/data/tserre_lrs/projects/projects/prj_hmax_masks/HMAX/SAM_Imagenet/EVF-SAM/wordnetids_to_labels.txt"
wordnet_to_label = {}
with open(wordnet_to_label_txt, 'r') as f:
    for line in f:
        parts = line.strip().split()
        if len(parts) > 1:
            wordnet_to_label[parts[0]] = " ".join(parts[1:])

import os
import pandas as pd
import numpy as np
import torch
from torch.utils.data import Dataset
from PIL import Image
import torchvision.transforms as transforms

class ScaledImagenetDataset(Dataset):
<<<<<<< HEAD
    def __init__(self, csv_file, root_dir, transform=None, crop_size=224):
        """
        Args:
            csv_file (str): Path to CSV file containing metadata.
            root_dir (str): Root directory containing all images.
            transform (callable, optional): Transformations applied to samples.
            crop_size (int): The final crop size used in the transformation (default 224).
                             The image is first resized to a proportional size.
                             (Default ratio: 256/224)
        """
        self.data = pd.read_csv(csv_file)
        self.root_dir = root_dir
        self.transform = transform
        self.crop_size = crop_size
        # Compute the resize size so that the ratio crop_size:resize_size is the same as 224:256.
        self.resize_size = int(round(crop_size * (256 / 224)))
        
=======
    def __init__(self, csv_file, root_dir, mask_lookup_json, transform=None):
        self.data = pd.read_csv(csv_file)
        self.root_dir = root_dir
        self.transform = transform
        
        with open(mask_lookup_json, 'r') as f:
            self.mask_lookup = json.load(f)

>>>>>>> 3ab23c08
    def __len__(self):
        return len(self.data)

    def __getitem__(self, idx):
        img_file = self.data.iloc[idx, 0]  # Image File
        scale_band = int(self.data.iloc[idx, 9])  # Scale Band
        center_x = float(self.data.iloc[idx, 7])  # Cropped center X
        center_y = float(self.data.iloc[idx, 8])  # Cropped center Y
        
        if img_file not in self.mask_lookup:
            raise FileNotFoundError(f"Image file {img_file} not found in mask lookup JSON.")
        
        img_path = self.mask_lookup[img_file]["image_path"]
        mask_path = self.mask_lookup[img_file]["mask_path"]
        
        wordnet_id = img_file.split('_')[0]  # Extract WordNet ID
        class_label = wordnet_to_label.get(wordnet_id, "Unknown")
        
        image = Image.open(img_path).convert("RGB")
        mask_data = np.load(mask_path)
        mask = mask_data[mask_data.files[0]]

<<<<<<< HEAD
        # Instead of assuming a fixed resize of 256x256, compute it from the crop_size.
        # Here, we assume that the transformation pipeline first resizes the image to (resize_size, resize_size)
        # and then applies a CenterCrop of (crop_size, crop_size).
        resized_h, resized_w = self.resize_size, self.resize_size  # e.g., 256 when crop_size is 224
        crop_h, crop_w = self.crop_size, self.crop_size           # e.g., 224

        # Convert relative centers to actual pixel coordinates based on the resized image.
        center_x = int(relative_center_x * resized_w)
        center_y = int(relative_center_y * resized_h)

        # Calculate the offset introduced by the CenterCrop.
        offset_x = (resized_w - crop_w) // 2
        offset_y = (resized_h - crop_h) // 2

        # Calculate new center coordinates for the cropped image.
        resized_center_x = center_x - offset_x
        resized_center_y = center_y - offset_y

        resized_center = torch.tensor([resized_center_x, resized_center_y], dtype=torch.float32)

        # Apply transformations if provided.
        if self.transform:
            image = self.transform(image)
            mask = Image.fromarray(mask).convert("L")
            # Resize mask to match the image dimensions (assumed to be (crop_size, crop_size)).
            mask = transforms.Resize((image.shape[1], image.shape[2]))(mask)
=======
        if self.transform:
            image = self.transform(image)
            mask = Image.fromarray(mask).convert("L")
            mask = transforms.Resize((322, 322))(mask)
>>>>>>> 3ab23c08
            mask = torch.tensor(np.array(mask), dtype=torch.float32)
            mask = torch.stack([mask] * 3, dim=0)
        
        center = torch.tensor([center_x, center_y], dtype=torch.float32)
        
        sample = {
            'image': image,
            'mask': mask,
            'scale_band': scale_band,
<<<<<<< HEAD
            'resized_center': resized_center,
            'class_name': class_name,
            'wordnet_id': wordnet_id,
            'image_id': image_id
            
=======
            'center': center,
            'class_label': class_label
>>>>>>> 3ab23c08
        }
        
        return sample

<<<<<<< HEAD




# Helper function to visualize a batch of images, masks, and centers
=======
>>>>>>> 3ab23c08
def show_batch(sample_batched, save_path=None):
    images_batch = sample_batched['image']
    masks_batch = sample_batched['mask']
    centers_batch = sample_batched['center']
    scale_bands_batch = sample_batched['scale_band']
    class_labels = sample_batched['class_label']
    batch_size = len(images_batch)

    fig, axs = plt.subplots(2, batch_size, figsize=(batch_size * 3, 6))
    
    for i in range(batch_size):
        image = images_batch[i].numpy().transpose((1, 2, 0))
        mask = masks_batch[i].numpy().transpose((1, 2, 0))
        center_x, center_y = centers_batch[i].numpy()
        scale_band = scale_bands_batch[i].item()
        class_label = class_labels[i]
        
        axs[0, i].imshow(image)
        axs[0, i].scatter(center_x, center_y, s=20, marker='o', c='r')
        axs[0, i].set_title(f"{class_label}\nScale: {scale_band}")
        axs[0, i].axis("off")
        
        axs[1, i].imshow(mask, cmap='gray')
        axs[1, i].axis("off")
    
    plt.tight_layout()
    
    if save_path:
        plt.savefig(save_path, bbox_inches="tight")
        print(f"Figure saved to {save_path}")
    else:
        plt.show()

transform_pipeline = transforms.Compose([
    transforms.Resize((322, 322)),
    transforms.ToTensor()
])

csv_file = "/cifs/data/tserre_lrs/projects/projects/prj_hmax_masks/HMAX/SAM_Imagenet/sam2/foreground_proportions_with_rescaled_centers.csv"
root_dir = "/gpfs/data/tserre/npant1/ILSVRC/train"
mask_lookup_json = "/cifs/data/tserre_lrs/projects/projects/prj_hmax_masks/HMAX/SAM_Imagenet/sam2/image_to_mask_lookup.json"

dataset = ScaledImagenetDataset(
    csv_file=csv_file,
    root_dir=root_dir,
    mask_lookup_json=mask_lookup_json,
    transform=transform_pipeline
)

dataloader = DataLoader(dataset, batch_size=10, shuffle=True, num_workers=2)

for i_batch, sample_batched in enumerate(dataloader):
    if i_batch == 0:
        output_dir = "/users/irodri15/data/irodri15/Hmax/pytorch-image-models/"
        os.makedirs(output_dir, exist_ok=True)
        save_path = os.path.join(output_dir, f"batch_{i_batch}.png")
        show_batch(sample_batched, save_path=save_path)
        break
<<<<<<< HEAD
        
"""

# Define transformations
transform_pipeline = transforms.Compose([
    transforms.Resize((256, 256)),
    transforms.ToTensor(),
    transforms.CenterCrop(224)
])

# Define dataset and DataLoader
csv_file = "/cifs/data/tserre_lrs/projects/projects/prj_hmax_masks/HMAX/SAM_Imagenet/sam2/imagenet_centers.csv"
root_dir = "/gpfs/data/shared/imagenet/ILSVRC2012/train/"

dataset = ScaledImagenetDataset(
    csv_file=csv_file,
    root_dir=root_dir,
    transform=transform_pipeline
)

dataloader = DataLoader(dataset, batch_size=10, shuffle=True, num_workers=2)
for i_batch, sample_batched in enumerate(dataloader):
    print(f"\nBatch {i_batch}:")
    import pdb;pdb.set_trace()
    for i in range(len(sample_batched['class_name'])):
        print(f"  Sample {i}:")
        print(f"    Class Name: {sample_batched['class_name'][i]}")
        print(f"    Scale Band: {sample_batched['scale_band'][i]}")
        print(f"    Resized Center: {sample_batched['resized_center'][i].tolist()}")

    if i_batch == 0:  # Visualize the first batch
        output_dir = "output_figures"
        os.makedirs(output_dir, exist_ok=True)
        save_path = os.path.join(output_dir, f"batch_{i_batch}.png")
        show_batch(sample_batched, save_path=save_path)
        break
=======
>>>>>>> 3ab23c08
<|MERGE_RESOLUTION|>--- conflicted
+++ resolved
@@ -27,25 +27,6 @@
 import torchvision.transforms as transforms
 
 class ScaledImagenetDataset(Dataset):
-<<<<<<< HEAD
-    def __init__(self, csv_file, root_dir, transform=None, crop_size=224):
-        """
-        Args:
-            csv_file (str): Path to CSV file containing metadata.
-            root_dir (str): Root directory containing all images.
-            transform (callable, optional): Transformations applied to samples.
-            crop_size (int): The final crop size used in the transformation (default 224).
-                             The image is first resized to a proportional size.
-                             (Default ratio: 256/224)
-        """
-        self.data = pd.read_csv(csv_file)
-        self.root_dir = root_dir
-        self.transform = transform
-        self.crop_size = crop_size
-        # Compute the resize size so that the ratio crop_size:resize_size is the same as 224:256.
-        self.resize_size = int(round(crop_size * (256 / 224)))
-        
-=======
     def __init__(self, csv_file, root_dir, mask_lookup_json, transform=None):
         self.data = pd.read_csv(csv_file)
         self.root_dir = root_dir
@@ -54,7 +35,6 @@
         with open(mask_lookup_json, 'r') as f:
             self.mask_lookup = json.load(f)
 
->>>>>>> 3ab23c08
     def __len__(self):
         return len(self.data)
 
@@ -77,39 +57,10 @@
         mask_data = np.load(mask_path)
         mask = mask_data[mask_data.files[0]]
 
-<<<<<<< HEAD
-        # Instead of assuming a fixed resize of 256x256, compute it from the crop_size.
-        # Here, we assume that the transformation pipeline first resizes the image to (resize_size, resize_size)
-        # and then applies a CenterCrop of (crop_size, crop_size).
-        resized_h, resized_w = self.resize_size, self.resize_size  # e.g., 256 when crop_size is 224
-        crop_h, crop_w = self.crop_size, self.crop_size           # e.g., 224
-
-        # Convert relative centers to actual pixel coordinates based on the resized image.
-        center_x = int(relative_center_x * resized_w)
-        center_y = int(relative_center_y * resized_h)
-
-        # Calculate the offset introduced by the CenterCrop.
-        offset_x = (resized_w - crop_w) // 2
-        offset_y = (resized_h - crop_h) // 2
-
-        # Calculate new center coordinates for the cropped image.
-        resized_center_x = center_x - offset_x
-        resized_center_y = center_y - offset_y
-
-        resized_center = torch.tensor([resized_center_x, resized_center_y], dtype=torch.float32)
-
-        # Apply transformations if provided.
-        if self.transform:
-            image = self.transform(image)
-            mask = Image.fromarray(mask).convert("L")
-            # Resize mask to match the image dimensions (assumed to be (crop_size, crop_size)).
-            mask = transforms.Resize((image.shape[1], image.shape[2]))(mask)
-=======
         if self.transform:
             image = self.transform(image)
             mask = Image.fromarray(mask).convert("L")
             mask = transforms.Resize((322, 322))(mask)
->>>>>>> 3ab23c08
             mask = torch.tensor(np.array(mask), dtype=torch.float32)
             mask = torch.stack([mask] * 3, dim=0)
         
@@ -119,28 +70,12 @@
             'image': image,
             'mask': mask,
             'scale_band': scale_band,
-<<<<<<< HEAD
-            'resized_center': resized_center,
-            'class_name': class_name,
-            'wordnet_id': wordnet_id,
-            'image_id': image_id
-            
-=======
             'center': center,
             'class_label': class_label
->>>>>>> 3ab23c08
         }
         
         return sample
 
-<<<<<<< HEAD
-
-
-
-
-# Helper function to visualize a batch of images, masks, and centers
-=======
->>>>>>> 3ab23c08
 def show_batch(sample_batched, save_path=None):
     images_batch = sample_batched['image']
     masks_batch = sample_batched['mask']
@@ -198,43 +133,4 @@
         os.makedirs(output_dir, exist_ok=True)
         save_path = os.path.join(output_dir, f"batch_{i_batch}.png")
         show_batch(sample_batched, save_path=save_path)
-        break
-<<<<<<< HEAD
-        
-"""
-
-# Define transformations
-transform_pipeline = transforms.Compose([
-    transforms.Resize((256, 256)),
-    transforms.ToTensor(),
-    transforms.CenterCrop(224)
-])
-
-# Define dataset and DataLoader
-csv_file = "/cifs/data/tserre_lrs/projects/projects/prj_hmax_masks/HMAX/SAM_Imagenet/sam2/imagenet_centers.csv"
-root_dir = "/gpfs/data/shared/imagenet/ILSVRC2012/train/"
-
-dataset = ScaledImagenetDataset(
-    csv_file=csv_file,
-    root_dir=root_dir,
-    transform=transform_pipeline
-)
-
-dataloader = DataLoader(dataset, batch_size=10, shuffle=True, num_workers=2)
-for i_batch, sample_batched in enumerate(dataloader):
-    print(f"\nBatch {i_batch}:")
-    import pdb;pdb.set_trace()
-    for i in range(len(sample_batched['class_name'])):
-        print(f"  Sample {i}:")
-        print(f"    Class Name: {sample_batched['class_name'][i]}")
-        print(f"    Scale Band: {sample_batched['scale_band'][i]}")
-        print(f"    Resized Center: {sample_batched['resized_center'][i].tolist()}")
-
-    if i_batch == 0:  # Visualize the first batch
-        output_dir = "output_figures"
-        os.makedirs(output_dir, exist_ok=True)
-        save_path = os.path.join(output_dir, f"batch_{i_batch}.png")
-        show_batch(sample_batched, save_path=save_path)
-        break
-=======
->>>>>>> 3ab23c08
+        break