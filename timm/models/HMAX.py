--- conflicted
+++ resolved
@@ -122,218 +122,6 @@
 
     return a
 
-<<<<<<< HEAD
-def check_for_nans(tensor, name):
-    if torch.isnan(tensor).any():
-        print(f"NaNs found in {name}")
-
-#########################################################################################################
-class HMAX(nn.Module):
-    def __init__(self,
-                #  args,
-                 in_chans=3,
-                 s1_channels_out=96,
-                 s1_scale=15,
-                 s1_stride=1,
-                 s2b_kernel_size=[4,8,12,16],
-                 s2b_channels_out=128,
-                 s2_channels_out=128,
-                 s2_kernel_size=3,
-                 s2_stride=1,
-                 s3_channels_out=256,
-                 s3_kernel_size=3,
-                 s3_stride=1,
-                 hidden_dim=1024,
-                 num_classes=1000,
-                 drop_rate=0.5,
-                 drop_path_rate=0.5,
-                 bypass_only=False,
-                 ):
-        
-        self.in_chans=in_chans
-        self.s1_channels_out=s1_channels_out
-        self.s1_scale=s1_scale
-        self.s1_stride=s1_stride
-        self.s2b_kernel_size=s2b_kernel_size
-        self.s2b_channels_out= s2b_channels_out
-        self.s2_channels_out = s2_channels_out
-        self.s2_kernel_size = s2_kernel_size
-        self.s2_stride=s2_stride
-        self.s3_channels_out=s3_channels_out
-        self.s3_kernel_size=s3_kernel_size
-        self.s3_stride=s3_stride
-        self.num_classes=num_classes
-        self.drop_rate=drop_rate
-        self.drop_path_rate=drop_path_rate
-        self.hidden_dim=hidden_dim
-
-        super(HMAX, self).__init__()
-#########################################################################################################
-
-        self.conv1 = nn.Conv2d(in_chans, self.s1_channels_out, kernel_size=self.s1_scale, stride=self.s1_stride, padding='valid')
-        self.batchnorm1 = nn.Sequential(nn.BatchNorm2d(self.s1_channels_out, 1e-3),
-                                    nn.ReLU(True),
-                                    )
-
-        self.s2b_seqs = nn.ModuleList()
-        for size in self.s2b_kernel_size:
-            self.s2b_seqs.append(nn.Sequential(
-                nn.Conv2d(self.s1_channels_out, self.s2b_channels_out, kernel_size=size, stride=1, padding=size//2),
-                nn.BatchNorm2d(self.s2b_channels_out, 1e-3),
-                nn.ReLU(True)
-            ))        
-        
-        self.s2_seq = nn.Sequential(nn.Conv2d(self.s1_channels_out, self.s2_channels_out, kernel_size=self.s2_kernel_size, stride=self.s2_stride),
-                                                nn.BatchNorm2d(self.s2_channels_out, 1e-3),
-                                                nn.ReLU(True)
-                                                )
-
-        self.s3_seq = nn.Sequential(nn.Conv2d(self.s2_channels_out, self.s3_channels_out, kernel_size=self.s3_kernel_size, stride=self.s3_stride),
-                                                nn.BatchNorm2d(self.s3_channels_out, 1e-3),
-                                                nn.ReLU(True)
-                                                )
-
-        self.dummy_classifier = nn.Sequential(
-                                        # nn.Dropout(0.5),
-                                        nn.Linear(self.get_s4_in_channels(), self.hidden_dim),  # fc1
-                                        # nn.Dropout(0.2),
-                                        nn.Linear(self.hidden_dim, 1024),  # fc2
-                                        nn.Linear(1024, self.num_classes)  # fc3
-                                        )
-
-
-    def get_s4_in_channels(self):
-        
-        s1_out_size = ((224 - self.s1_scale) // self.s1_stride) + 1
-        c1_out_size = ((s1_out_size - 14) // 1) + 1
-        s2b_out_size = (c1_out_size + 1) ## this is currently true because padding + stride 1
-        c2b_out_size = ((s2b_out_size - 12) // 6) + 1
-        s2_out_size =  ((c1_out_size - self.s2_kernel_size) // self.s2_stride) + 1
-        c2_out_size = ((s2_out_size - 12) // 6) + 1
-        s2_out_size =  ((c2_out_size - self.s3_kernel_size) // self.s3_stride) + 1
-        c3_out_size = ((s2_out_size - 3) // 1) + 1
-
-        c2b_out = len(self.s2b_kernel_size) * self.s2b_channels_out * c2b_out_size * c2b_out_size
-        c3_out = self.s3_channels_out * c3_out_size * c3_out_size
-        s4_in = c2b_out + c3_out
-
-        return s4_in
-
-    def forward(self, x):
-        start = time.time()
-        x = self.conv1(x)
-        x = self.batchnorm1(x)
-        x = F.max_pool2d(x, kernel_size=14, stride=1)
-
-        bypass = torch.cat([seq(x) for seq in self.s2b_seqs], dim=1)
-        bypass = F.max_pool2d(bypass, kernel_size=12, stride=6)
-
-        x = self.s2_seq(x)
-        x = F.max_pool2d(x, kernel_size=12, stride=6)
-
-        x = self.s3_seq(x)
-        x = F.max_pool2d(x, 3, 1)
-
-        x = torch.flatten(x, start_dim=1)
-        bypass = torch.flatten(bypass, start_dim=1)
-
-        x = torch.cat([bypass, x], dim=1)
-        del bypass
-
-        x = self.dummy_classifier(x)
-
-        return x    
-
-#########################################################################################################
-class HMAX_bypass(nn.Module):
-    def __init__(self,
-                #  args,
-                 in_chans=3,
-                 s1_channels_out=96,
-                 s1_scale=15,
-                 s1_stride=1,
-                 s2b_kernel_size=[4,8,12,16],
-                 s2b_channels_out=128,
-                 hidden_dim=1024,
-                 num_classes=1000,
-                 drop_rate=0.5,
-                 drop_path_rate=0.5,
-                 bypass_only=False,
-                 ):
-        
-        self.in_chans=in_chans
-        self.s1_channels_out=s1_channels_out
-        self.s1_scale=s1_scale
-        self.s1_stride=s1_stride
-        self.s2b_kernel_size=s2b_kernel_size
-        self.s2b_channels_out= s2b_channels_out
-        self.num_classes=num_classes
-        self.drop_rate=drop_rate
-        self.drop_path_rate=drop_path_rate
-        self.hidden_dim=hidden_dim
-
-        super(HMAX_bypass, self).__init__()
-#########################################################################################################
-
-        self.conv1 = nn.Conv2d(in_chans, self.s1_channels_out, kernel_size=self.s1_scale, stride=self.s1_stride, padding='valid')
-        self.batchnorm1 = nn.Sequential(nn.BatchNorm2d(self.s1_channels_out, 1e-3),
-                                    nn.ReLU(True),
-                                    )
-
-        self.s2b_seqs = nn.ModuleList()
-        for size in self.s2b_kernel_size:
-            self.s2b_seqs.append(nn.Sequential(
-                nn.Conv2d(self.s1_channels_out, self.s2b_channels_out, kernel_size=size, stride=1, padding=size//2),
-                nn.BatchNorm2d(self.s2b_channels_out, 1e-3),
-                nn.ReLU(True)
-            ))        
-
-        self.classifier = nn.Sequential(
-                                        # nn.Dropout(0.5),
-                                        nn.Linear(self.get_s4_in_channels(), self.hidden_dim),  # fc1
-                                        # nn.Dropout(0.2),
-                                        nn.Linear(self.hidden_dim, 1024),  # fc2
-                                        nn.Linear(1024, self.num_classes)  # fc3
-                                        )
-
-
-    def get_s4_in_channels(self):
-        
-        s1_out_size = ((224 - self.s1_scale) // self.s1_stride) + 1
-        c1_out_size = ((s1_out_size - 14) // 1) + 1
-        s2b_out_size = (c1_out_size + 1) ## this is currently true because padding + stride 1
-        c2b_out_size = ((s2b_out_size - 12) // 6) + 1
-
-        c2b_out = len(self.s2b_kernel_size) * self.s2b_channels_out * c2b_out_size * c2b_out_size
-        s4_in = c2b_out
-
-        return s4_in
-
-    def forward(self, x):
-        x = self.conv1(x)
-        x = self.batchnorm1(x)
-        x = F.max_pool2d(x, kernel_size=14, stride=1)
-
-        x = torch.cat([seq(x) for seq in self.s2b_seqs], dim=1)
-        x = F.max_pool2d(x, kernel_size=12, stride=6)
-        x = torch.flatten(x, start_dim=1)
-        x = self.classifier(x)
-        return x    
-
-def pad_to_size(a, size):
-    current_size = (a.shape[-2], a.shape[-1])
-    total_pad_h = size[0] - current_size[0]
-    pad_top = total_pad_h // 2
-    pad_bottom = total_pad_h - pad_top
-
-    total_pad_w = size[1] - current_size[1]
-    pad_left = total_pad_w // 2
-    pad_right = total_pad_w - pad_left
-
-    a = nn.functional.pad(a, (pad_left, pad_right, pad_top, pad_bottom))
-
-    return a
-=======
 """
 general get ip scales function (cleaner code)
 scale: the denominator of the exponent. ie. if you want to scale by 2^(1/4), this should be 4
@@ -354,7 +142,6 @@
     return image_scales
     
 
->>>>>>> 63901c8a
 
 def check_for_nans(tensor, name):
     if torch.isnan(tensor).any():
