--- conflicted
+++ resolved
@@ -80,11 +80,8 @@
 from .HMAX import *
 from .alexnet import *
 from .ALEXMAX import * 
-<<<<<<< HEAD
-=======
 from .RESMAX import *
 from .RESMAX_Inception import *
->>>>>>> 4309891c
 from .ALEXMAX3 import *
 
 from ._builder import build_model_with_cfg, load_pretrained, load_custom_pretrained, resolve_pretrained_cfg, \
