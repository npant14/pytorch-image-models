#!/usr/bin/env python3
""" ImageNet Training Script

This is intended to be a lean and easily modifiable ImageNet training script that reproduces ImageNet
training results with some of the latest networks and training techniques. It favours canonical PyTorch
and standard Python style over trying to be able to 'do it all.' That said, it offers quite a few speed
and training result improvements over the usual PyTorch example scripts. Repurpose as you see fit.

This script was started from an early version of the PyTorch ImageNet example
(https://github.com/pytorch/examples/tree/master/imagenet)

NVIDIA CUDA specific speedups adopted from NVIDIA Apex examples
(https://github.com/NVIDIA/apex/tree/master/examples/imagenet)

Hacked together by / Copyright 2020 Ross Wightman (https://github.com/rwightman)
"""
import argparse
import importlib
import json
import logging
import os
import sys
import time
from collections import OrderedDict
from contextlib import suppress
from datetime import datetime
from functools import partial

import torch
import torch.nn as nn
import torchvision.utils
import yaml
from torch.nn.parallel import DistributedDataParallel as NativeDDP

from timm import utils
from timm.data import create_dataset, create_loader, resolve_data_config, Mixup, FastCollateMixup, AugMixDataset
from timm.layers import convert_splitbn_model, convert_sync_batchnorm, set_fast_norm
from timm.loss import JsdCrossEntropy, SoftTargetCrossEntropy, BinaryCrossEntropy, LabelSmoothingCrossEntropy
from timm.models import create_model, safe_model_name, resume_checkpoint, load_checkpoint, model_parameters
from timm.optim import create_optimizer_v2, optimizer_kwargs
from timm.scheduler import create_scheduler_v2, scheduler_kwargs
from timm.utils import ApexScaler, NativeScaler

try:
    from apex import amp
    from apex.parallel import DistributedDataParallel as ApexDDP
    from apex.parallel import convert_syncbn_model
    has_apex = True
except ImportError:
    has_apex = False

has_native_amp = False
try:
    if getattr(torch.cuda.amp, 'autocast') is not None:
        has_native_amp = True
except AttributeError:
    pass

try:
    import wandb
    has_wandb = True
except ImportError:
    has_wandb = False

try:
    from functorch.compile import memory_efficient_fusion
    has_functorch = True
except ImportError as e:
    has_functorch = False

has_compile = hasattr(torch, 'compile')


_logger = logging.getLogger('train')

# The first arg parser parses out only the --config argument, this argument is used to
# load a yaml file containing key-values that override the defaults for the main parser below
config_parser = parser = argparse.ArgumentParser(description='Training Config', add_help=False)
parser.add_argument('-c', '--config', default='', type=str, metavar='FILE',
                    help='YAML config file specifying default arguments')


parser = argparse.ArgumentParser(description='PyTorch ImageNet Training')

# Dataset parameters
group = parser.add_argument_group('Dataset parameters')
# Keep this argument outside the dataset group because it is positional.
parser.add_argument('data', nargs='?', metavar='DIR', const=None,
                    help='path to dataset (positional is *deprecated*, use --data-dir)')
parser.add_argument('--data-dir', metavar='DIR',
                    help='path to dataset (root dir)')
parser.add_argument('--dataset', metavar='NAME', default='',
                    help='dataset type + name ("<type>/<name>") (default: ImageFolder or ImageTar if empty)')
group.add_argument('--train-split', metavar='NAME', default='train',
                   help='dataset train split (default: train)')
group.add_argument('--val-split', metavar='NAME', default='validation',
                   help='dataset validation split (default: validation)')
parser.add_argument('--train-num-samples', default=None, type=int,
                    metavar='N', help='Manually specify num samples in train split, for IterableDatasets.')
parser.add_argument('--val-num-samples', default=None, type=int,
                    metavar='N', help='Manually specify num samples in validation split, for IterableDatasets.')
group.add_argument('--dataset-download', action='store_true', default=False,
                   help='Allow download of dataset for torch/ and tfds/ datasets that support it.')
group.add_argument('--class-map', default='', type=str, metavar='FILENAME',
                   help='path to class to idx mapping file (default: "")')
group.add_argument('--input-img-mode', default=None, type=str,
                   help='Dataset image conversion mode for input images.')
group.add_argument('--input-key', default=None, type=str,
                   help='Dataset key for input images.')
group.add_argument('--target-key', default=None, type=str,
                   help='Dataset key for target labels.')

# Model parameters
group = parser.add_argument_group('Model parameters')
group.add_argument('--model', default='resnet50', type=str, metavar='MODEL',
                   help='Name of model to train (default: "resnet50")')
group.add_argument('--pretrained', action='store_true', default=False,
                   help='Start with pretrained version of specified network (if avail)')
group.add_argument('--pretrained-path', default=None, type=str,
                   help='Load this checkpoint as if they were the pretrained weights (with adaptation).')
group.add_argument('--initial-checkpoint', default='', type=str, metavar='PATH',
                   help='Load this checkpoint into model after initialization (default: none)')
group.add_argument('--resume', default='', type=str, metavar='PATH',
                   help='Resume full model and optimizer state from checkpoint (default: none)')
group.add_argument('--no-resume-opt', action='store_true', default=False,
                   help='prevent resume of optimizer state when resuming model')
group.add_argument('--num-classes', type=int, default=None, metavar='N',
                   help='number of label classes (Model default if None)')
group.add_argument('--gp', default=None, type=str, metavar='POOL',
                   help='Global pool type, one of (fast, avg, max, avgmax, avgmaxc). Model default if None.')
group.add_argument('--img-size', type=int, default=None, metavar='N',
                   help='Image size (default: None => model default)')
group.add_argument('--in-chans', type=int, default=None, metavar='N',
                   help='Image input channels (default: None => 3)')
group.add_argument('--input-size', default=None, nargs=3, type=int,
                   metavar='N N N',
                   help='Input all image dimensions (d h w, e.g. --input-size 3 224 224), uses model default if empty')
group.add_argument('--crop-pct', default=None, type=float,
                   metavar='N', help='Input image center crop percent (for validation only)')
group.add_argument('--mean', type=float, nargs='+', default=None, metavar='MEAN',
                   help='Override mean pixel value of dataset')
group.add_argument('--std', type=float, nargs='+', default=None, metavar='STD',
                   help='Override std deviation of dataset')
group.add_argument('--interpolation', default='', type=str, metavar='NAME',
                   help='Image resize interpolation type (overrides model)')
group.add_argument('-b', '--batch-size', type=int, default=128, metavar='N',
                   help='Input batch size for training (default: 128)')
group.add_argument('-vb', '--validation-batch-size', type=int, default=None, metavar='N',
                   help='Validation batch size override (default: None)')
group.add_argument('--channels-last', action='store_true', default=False,
                   help='Use channels_last memory layout')
group.add_argument('--fuser', default='', type=str,
                   help="Select jit fuser. One of ('', 'te', 'old', 'nvfuser')")
group.add_argument('--grad-accum-steps', type=int, default=1, metavar='N',
                   help='The number of steps to accumulate gradients (default: 1)')
group.add_argument('--grad-checkpointing', action='store_true', default=False,
                   help='Enable gradient checkpointing through model blocks/stages')
group.add_argument('--fast-norm', default=False, action='store_true',
                   help='enable experimental fast-norm')
group.add_argument('--model-kwargs', nargs='*', default={}, action=utils.ParseKwargs)
group.add_argument('--head-init-scale', default=None, type=float,
                   help='Head initialization scale')
group.add_argument('--head-init-bias', default=None, type=float,
                   help='Head initialization bias value')
group.add_argument('--cl-lambda', default=0,  type=float,
                   help='lambda to scale cl term')

# scripting / codegen
# scripting_group = group.add_mutually_exclusive_group()
# scripting_group.add_argument('--torchscript', dest='torchscript', action='store_true',
#                              help='torch.jit.script the full model')
# scripting_group.add_argument('--torchcompile', nargs='?', type=str, default=None, const='inductor',
#                              help="Enable compilation w/ specified backend (default: inductor).")

# Device & distributed
group = parser.add_argument_group('Device parameters')
group.add_argument('--device', default='cuda', type=str,
                    help="Device (accelerator) to use.")
group.add_argument('--amp', action='store_true', default=False,
                   help='use NVIDIA Apex AMP or Native AMP for mixed precision training')
group.add_argument('--amp-dtype', default='float16', type=str,
                   help='lower precision AMP dtype (default: float16)')
group.add_argument('--amp-impl', default='native', type=str,
                   help='AMP impl to use, "native" or "apex" (default: native)')
group.add_argument('--no-ddp-bb', action='store_true', default=False,
                   help='Force broadcast buffers for native DDP to off.')
group.add_argument('--synchronize-step', action='store_true', default=False,
                   help='torch.cuda.synchronize() end of each step')
group.add_argument("--local_rank", default=0, type=int)
parser.add_argument('--device-modules', default=None, type=str, nargs='+',
                    help="Python imports for device backend modules.")

# Optimizer parameters
group = parser.add_argument_group('Optimizer parameters')
group.add_argument('--opt', default='sgd', type=str, metavar='OPTIMIZER',
                   help='Optimizer (default: "sgd")')
group.add_argument('--opt-eps', default=None, type=float, metavar='EPSILON',
                   help='Optimizer Epsilon (default: None, use opt default)')
group.add_argument('--opt-betas', default=None, type=float, nargs='+', metavar='BETA',
                   help='Optimizer Betas (default: None, use opt default)')
group.add_argument('--momentum', type=float, default=0.9, metavar='M',
                   help='Optimizer momentum (default: 0.9)')
group.add_argument('--weight-decay', type=float, default=2e-5,
                   help='weight decay (default: 2e-5)')
group.add_argument('--clip-grad', type=float, default=None, metavar='NORM',
                   help='Clip gradient norm (default: None, no clipping)')
group.add_argument('--clip-mode', type=str, default='norm',
                   help='Gradient clipping mode. One of ("norm", "value", "agc")')
group.add_argument('--layer-decay', type=float, default=None,
                   help='layer-wise learning rate decay (default: None)')
group.add_argument('--opt-kwargs', nargs='*', default={}, action=utils.ParseKwargs)

# Learning rate schedule parameters
group = parser.add_argument_group('Learning rate schedule parameters')
group.add_argument('--sched', type=str, default='cosine', metavar='SCHEDULER',
                   help='LR scheduler (default: "step"')
# group.add_argument('--sched-on-updates', action='store_true', default=False,
#                    help='Apply LR scheduler step on update instead of epoch end.')
group.add_argument('--lr', type=float, default=None, metavar='LR',
                   help='learning rate, overrides lr-base if set (default: None)')
# group.add_argument('--lr-base', type=float, default=0.1, metavar='LR',
#                    help='base learning rate: lr = lr_base * global_batch_size / base_size')
# group.add_argument('--lr-base-size', type=int, default=256, metavar='DIV',
#                    help='base learning rate batch size (divisor, default: 256).')
# group.add_argument('--lr-base-scale', type=str, default='', metavar='SCALE',
#                    help='base learning rate vs batch_size scaling ("linear", "sqrt", based on opt if empty)')
# group.add_argument('--lr-noise', type=float, nargs='+', default=None, metavar='pct, pct',
#                    help='learning rate noise on/off epoch percentages')
# group.add_argument('--lr-noise-pct', type=float, default=0.67, metavar='PERCENT',
#                    help='learning rate noise limit percent (default: 0.67)')
# group.add_argument('--lr-noise-std', type=float, default=1.0, metavar='STDDEV',
#                    help='learning rate noise std-dev (default: 1.0)')
# group.add_argument('--lr-cycle-mul', type=float, default=1.0, metavar='MULT',
#                    help='learning rate cycle len multiplier (default: 1.0)')
group.add_argument('--lr-cycle-decay', type=float, default=0.5, metavar='MULT',
                   help='amount to decay each learning rate cycle (default: 0.5)')
# group.add_argument('--lr-cycle-limit', type=int, default=1, metavar='N',
#                    help='learning rate cycle limit, cycles enabled if > 1')
# group.add_argument('--lr-k-decay', type=float, default=1.0,
#                    help='learning rate k-decay for cosine/poly (default: 1.0)')
group.add_argument('--warmup-lr', type=float, default=1e-5, metavar='LR',
                   help='warmup learning rate (default: 1e-5)')
# group.add_argument('--min-lr', type=float, default=0, metavar='LR',
#                    help='lower lr bound for cyclic schedulers that hit 0 (default: 0)')
group.add_argument('--epochs', type=int, default=300, metavar='N',
                   help='number of epochs to train (default: 300)')
group.add_argument('--epoch-repeats', type=float, default=0., metavar='N',
                   help='epoch repeat multiplier (number of times to repeat dataset epoch per train epoch).')
# group.add_argument('--start-epoch', default=None, type=int, metavar='N',
#                    help='manual epoch number (useful on restarts)')
# group.add_argument('--decay-milestones', default=[90, 180, 270], type=int, nargs='+', metavar="MILESTONES",
#                    help='list of decay epoch indices for multistep lr. must be increasing')
group.add_argument('--decay-epochs', type=float, default=90, metavar='N',
                   help='epoch interval to decay LR')
group.add_argument('--warmup-epochs', type=int, default=5, metavar='N',
                   help='epochs to warmup LR, if scheduler supports')
# group.add_argument('--warmup-prefix', action='store_true', default=False,
#                    help='Exclude warmup period from decay schedule.'),
# group.add_argument('--cooldown-epochs', type=int, default=0, metavar='N',
#                    help='epochs to cooldown LR at min_lr, after cyclic schedule ends')
# group.add_argument('--patience-epochs', type=int, default=10, metavar='N',
#                    help='patience epochs for Plateau LR scheduler (default: 10)')
group.add_argument('--decay-rate', '--dr', type=float, default=0.1, metavar='RATE',
                   help='LR decay rate (default: 0.1)')

# Augmentation & regularization parameters
group = parser.add_argument_group('Augmentation and regularization parameters')
group.add_argument('--no-aug', action='store_true', default=False,
                   help='Disable all training augmentation, override other train aug args')
group.add_argument('--train-crop-mode', type=str, default=None,
                   help='Crop-mode in train'),
group.add_argument('--scale', type=float, nargs='+', default=[0.08, 1.0], metavar='PCT',
                   help='Random resize scale (default: 0.08 1.0)')
# group.add_argument('--ratio', type=float, nargs='+', default=[3. / 4., 4. / 3.], metavar='RATIO',
#                    help='Random resize aspect ratio (default: 0.75 1.33)')
group.add_argument('--hflip', type=float, default=0.5,
                   help='Horizontal flip training aug probability')
# group.add_argument('--vflip', type=float, default=0.,
#                    help='Vertical flip training aug probability')
# group.add_argument('--color-jitter', type=float, default=0.4, metavar='PCT',
#                    help='Color jitter factor (default: 0.4)')
# group.add_argument('--color-jitter-prob', type=float, default=None, metavar='PCT',
#                    help='Probability of applying any color jitter.')
# group.add_argument('--grayscale-prob', type=float, default=None, metavar='PCT',
#                    help='Probability of applying random grayscale conversion.')
# group.add_argument('--gaussian-blur-prob', type=float, default=None, metavar='PCT',
#                    help='Probability of applying gaussian blur.')
# group.add_argument('--aa', type=str, default=None, metavar='NAME',
#                    help='Use AutoAugment policy. "v0" or "original". (default: None)'),
# group.add_argument('--aug-repeats', type=float, default=0,
#                    help='Number of augmentation repetitions (distributed training only) (default: 0)')
# group.add_argument('--aug-splits', type=int, default=0,
#                    help='Number of augmentation splits (default: 0, valid: 0 or >=2)')
# group.add_argument('--jsd-loss', action='store_true', default=False,
#                    help='Enable Jensen-Shannon Divergence + CE loss. Use with `--aug-splits`.')
# group.add_argument('--bce-loss', action='store_true', default=False,
#                    help='Enable BCE loss w/ Mixup/CutMix use.')
# group.add_argument('--bce-sum', action='store_true', default=False,
#                    help='Sum over classes when using BCE loss.')
# group.add_argument('--bce-target-thresh', type=float, default=None,
#                    help='Threshold for binarizing softened BCE targets (default: None, disabled).')
# group.add_argument('--bce-pos-weight', type=float, default=None,
#                    help='Positive weighting for BCE loss.')
# group.add_argument('--reprob', type=float, default=0., metavar='PCT',
#                    help='Random erase prob (default: 0.)')
# group.add_argument('--remode', type=str, default='pixel',
#                    help='Random erase mode (default: "pixel")')
# group.add_argument('--recount', type=int, default=1,
#                    help='Random erase count (default: 1)')
# group.add_argument('--resplit', action='store_true', default=False,
#                    help='Do not random erase first (clean) augmentation split')
# group.add_argument('--mixup', type=float, default=0.0,
#                    help='mixup alpha, mixup enabled if > 0. (default: 0.)')
# group.add_argument('--cutmix', type=float, default=0.0,
#                    help='cutmix alpha, cutmix enabled if > 0. (default: 0.)')
# group.add_argument('--cutmix-minmax', type=float, nargs='+', default=None,
#                    help='cutmix min/max ratio, overrides alpha and enables cutmix if set (default: None)')
# group.add_argument('--mixup-prob', type=float, default=1.0,
#                    help='Probability of performing mixup or cutmix when either/both is enabled')
# group.add_argument('--mixup-switch-prob', type=float, default=0.5,
#                    help='Probability of switching to cutmix when both mixup and cutmix enabled')
# group.add_argument('--mixup-mode', type=str, default='batch',
#                    help='How to apply mixup/cutmix params. Per "batch", "pair", or "elem"')
# group.add_argument('--mixup-off-epoch', default=0, type=int, metavar='N',
#                    help='Turn off mixup after this epoch, disabled if 0 (default: 0)')
# group.add_argument('--smoothing', type=float, default=0.1,
#                    help='Label smoothing (default: 0.1)')
# group.add_argument('--train-interpolation', type=str, default='random',
#                    help='Training interpolation (random, bilinear, bicubic default: "random")')
# group.add_argument('--drop', type=float, default=0.0, metavar='PCT',
#                    help='Dropout rate (default: 0.)')
# group.add_argument('--drop-connect', type=float, default=None, metavar='PCT',
#                    help='Drop connect rate, DEPRECATED, use drop-path (default: None)')
# group.add_argument('--drop-path', type=float, default=None, metavar='PCT',
#                    help='Drop path rate (default: None)')
# group.add_argument('--drop-block', type=float, default=None, metavar='PCT',
#                    help='Drop block rate (default: None)')

# Batch norm parameters (only works with gen_efficientnet based models currently)
# group = parser.add_argument_group('Batch norm parameters', 'Only works with gen_efficientnet based models currently.')
# group.add_argument('--bn-momentum', type=float, default=None,
#                    help='BatchNorm momentum override (if not None)')
# group.add_argument('--bn-eps', type=float, default=None,
#                    help='BatchNorm epsilon override (if not None)')
# group.add_argument('--sync-bn', action='store_true',
#                    help='Enable NVIDIA Apex or Torch synchronized BatchNorm.')
# group.add_argument('--dist-bn', type=str, default='reduce',
#                    help='Distribute BatchNorm stats between nodes after each epoch ("broadcast", "reduce", or "")')
# group.add_argument('--split-bn', action='store_true',
#                    help='Enable separate BN layers per augmentation split.')

# Model Exponential Moving Average
# group = parser.add_argument_group('Model exponential moving average parameters')
# group.add_argument('--model-ema', action='store_true', default=False,
#                    help='Enable tracking moving average of model weights.')
# group.add_argument('--model-ema-force-cpu', action='store_true', default=False,
#                    help='Force ema to be tracked on CPU, rank=0 node only. Disables EMA validation.')
# group.add_argument('--model-ema-decay', type=float, default=0.9998,
#                    help='Decay factor for model weights moving average (default: 0.9998)')
# group.add_argument('--model-ema-warmup', action='store_true',
#                    help='Enable warmup for model EMA decay.')

# Misc
group = parser.add_argument_group('Miscellaneous parameters')
group.add_argument('--seed', type=int, default=42, metavar='S',
                   help='random seed (default: 42)')
group.add_argument('--worker-seeding', type=str, default='all',
                   help='worker seed mode (default: all)')
group.add_argument('--log-interval', type=int, default=50, metavar='N',
                   help='how many batches to wait before logging training status')
# group.add_argument('--recovery-interval', type=int, default=0, metavar='N',
#                    help='how many batches to wait before writing recovery checkpoint')
group.add_argument('--checkpoint-hist', type=int, default=10, metavar='N',
                   help='number of checkpoints to keep (default: 10)')
group.add_argument('-j', '--workers', type=int, default=4, metavar='N',
                   help='how many training processes to use (default: 4)')
# group.add_argument('--save-images', action='store_true', default=False,
#                    help='save images of input bathes every log interval for debugging')
# group.add_argument('--pin-mem', action='store_true', default=False,
#                    help='Pin CPU memory in DataLoader for more efficient (sometimes) transfer to GPU.')
group.add_argument('--no-prefetcher', action='store_true', default=False,
                   help='disable fast prefetcher')
group.add_argument('--output', default='', type=str, metavar='PATH',
                   help='path to output folder (default: none, current dir)')
group.add_argument('--experiment', default='', type=str, metavar='NAME',
                   help='name of train experiment, name of sub-folder for output')
# group.add_argument('--eval-metric', default='top1', type=str, metavar='EVAL_METRIC',
#                    help='Best metric (default: "top1"')
# group.add_argument('--tta', type=int, default=0, metavar='N',
#                    help='Test/inference time augmentation (oversampling) factor. 0=None (default: 0)')
group.add_argument('--use-multi-epochs-loader', action='store_true', default=False,
                   help='use the multi-epochs-loader to save time at the beginning of every epoch')
# group.add_argument('--log-wandb', action='store_true', default=False,
#                    help='log training and validation metrics to wandb')


def _parse_args():
    # Do we have a config file to parse?
    args_config, remaining = config_parser.parse_known_args()
    if args_config.config:
        with open(args_config.config, 'r') as f:
            cfg = yaml.safe_load(f)
            parser.set_defaults(**cfg)

    # The main arg parser parses the rest of the args, the usual
    # defaults will have been overridden if config file specified.
    args = parser.parse_args(remaining)

    # Cache the args as a text string to save them in the output dir later
    args_text = yaml.safe_dump(args.__dict__, default_flow_style=False)
    return args, args_text


def main():
    utils.setup_default_logging()
    args, args_text = _parse_args()

    if args.device_modules:
        for module in args.device_modules:
            importlib.import_module(module)

    if torch.cuda.is_available():
        torch.backends.cuda.matmul.allow_tf32 = True
        torch.backends.cudnn.benchmark = True

    args.prefetcher = not args.no_prefetcher
    args.grad_accum_steps = max(1, args.grad_accum_steps)
    device = utils.init_distributed_device(args)
    if args.distributed:
        _logger.info(
            'Training in distributed mode with multiple processes, 1 device per process.'
            f'Process {args.rank}, total {args.world_size}, device {args.device}.')
    else:
        _logger.info(f'Training with a single process on 1 device ({args.device}).')
    assert args.rank >= 0

    # resolve AMP arguments based on PyTorch / Apex availability
    use_amp = None
    amp_dtype = torch.float16
    if args.amp:
        if args.amp_impl == 'apex':
            assert has_apex, 'AMP impl specified as APEX but APEX is not installed.'
            use_amp = 'apex'
            assert args.amp_dtype == 'float16'
        else:
            assert has_native_amp, 'Please update PyTorch to a version with native AMP (or use APEX).'
            use_amp = 'native'
            assert args.amp_dtype in ('float16', 'bfloat16')
        if args.amp_dtype == 'bfloat16':
            amp_dtype = torch.bfloat16

    utils.random_seed(args.seed, args.rank)

    if args.fuser:
        utils.set_jit_fuser(args.fuser)
    if args.fast_norm:
        set_fast_norm()

    in_chans = 3
    if args.in_chans is not None:
        in_chans = args.in_chans
    elif args.input_size is not None:
        in_chans = args.input_size[0]

    factory_kwargs = {}
    if args.pretrained_path:
        # merge with pretrained_cfg of model, 'file' has priority over 'url' and 'hf_hub'.
        factory_kwargs['pretrained_cfg_overlay'] = dict(
            file=args.pretrained_path,
            num_classes=-1,  # force head adaptation
        )

    args.model_kwargs['channel_size'] = args.input_size[-1]

    model = create_model(
        args.model,
        pretrained=args.pretrained,
        in_chans=in_chans,
        num_classes=args.num_classes,
        drop_rate= 0, #args.drop,
        drop_path_rate= None, #args.drop_path,
        drop_block_rate=None, #args.drop_block,
        global_pool=None, #args.gp,
        bn_momentum=None, #args.bn_momentum,
        bn_eps=None, #args.bn_eps,
        scriptable=False, #args.torchscript,
        checkpoint_path=args.initial_checkpoint,
        **factory_kwargs,
        **args.model_kwargs,
    )
    num_params = sum(p.numel() for p in model.parameters() if p.requires_grad)

    print("Number of parameters in the model:", num_params)
    print(model)
    if args.head_init_scale is not None:
        with torch.no_grad():
            model.get_classifier().weight.mul_(args.head_init_scale)
            model.get_classifier().bias.mul_(args.head_init_scale)
    if args.head_init_bias is not None:
        nn.init.constant_(model.get_classifier().bias, args.head_init_bias)

    if args.num_classes is None:
        assert hasattr(model, 'num_classes'), 'Model must have `num_classes` attr if not set on cmd line/config.'
        args.num_classes = model.num_classes  # FIXME handle model default vs config num_classes more elegantly

    if args.grad_checkpointing:
        model.set_grad_checkpointing(enable=True)

    if utils.is_primary(args):
        _logger.info(
            f'Model {safe_model_name(args.model)} created, param count:{sum([m.numel() for m in model.parameters()])}')

    data_config = resolve_data_config(vars(args), model=model, verbose=utils.is_primary(args))

    # setup augmentation batch splits for contrastive loss or split bn
    num_aug_splits = 0
    # if args.aug_splits > 0:
    #     assert args.aug_splits > 1, 'A split of 1 makes no sense'
    #     num_aug_splits = args.aug_splits

    # enable split bn (separate bn stats per batch-portion)
    # if args.split_bn:
    #     assert num_aug_splits > 1 or args.resplit
    #     model = convert_splitbn_model(model, max(num_aug_splits, 2))

    # move model to GPU, enable channels last layout if set
    model.to(device=device)
    if args.channels_last:
        model.to(memory_format=torch.channels_last)

    # # setup synchronized BatchNorm for distributed training
    # if args.distributed and args.sync_bn:
    #     args.dist_bn = ''  # disable dist_bn when sync BN active
    #     assert not args.split_bn
    #     if has_apex and use_amp == 'apex':
    #         # Apex SyncBN used with Apex AMP
    #         # WARNING this won't currently work with models using BatchNormAct2d
    #         model = convert_syncbn_model(model)
    #     else:
    #         model = convert_sync_batchnorm(model)
    #     if utils.is_primary(args):
    #         _logger.info(
    #             'Converted model to use Synchronized BatchNorm. WARNING: You may have issues if using '
    #             'zero initialized BN layers (enabled by default for ResNets) while sync-bn enabled.')

    # if args.torchscript:
    #     assert not args.torchcompile
    #     assert not use_amp == 'apex', 'Cannot use APEX AMP with torchscripted model'
    #     assert not args.sync_bn, 'Cannot use SyncBatchNorm with torchscripted model'
    #     model = torch.jit.script(model)

    # if not args.lr:
    #     global_batch_size = args.batch_size * args.world_size * args.grad_accum_steps
    #     batch_ratio = global_batch_size / args.lr_base_size
    #     if not args.lr_base_scale:
    #         on = args.opt.lower()
    #         args.lr_base_scale = 'sqrt' if any([o in on for o in ('ada', 'lamb')]) else 'linear'
    #     if args.lr_base_scale == 'sqrt':
    #         batch_ratio = batch_ratio ** 0.5
    #     args.lr = args.lr_base * batch_ratio
    #     if utils.is_primary(args):
    #         _logger.info(
    #             f'Learning rate ({args.lr}) calculated from base learning rate ({args.lr_base}) '
    #             f'and effective global batch size ({global_batch_size}) with {args.lr_base_scale} scaling.')

    optimizer = create_optimizer_v2(
        model,
        **optimizer_kwargs(cfg=args),
        **args.opt_kwargs,
    )

    # setup automatic mixed-precision (AMP) loss scaling and op casting
    amp_autocast = suppress  # do nothing
    loss_scaler = None
    # if use_amp == 'apex':
    #     assert device.type == 'cuda'
    #     model, optimizer = amp.initialize(model, optimizer, opt_level='O1')
    #     loss_scaler = ApexScaler()
    #     if utils.is_primary(args):
    #         _logger.info('Using NVIDIA APEX AMP. Training in mixed precision.')
    # elif use_amp == 'native':
    #     try:
    #         amp_autocast = partial(torch.autocast, device_type=device.type, dtype=amp_dtype)
    #     except (AttributeError, TypeError):
    #         # fallback to CUDA only AMP for PyTorch < 1.10
    #         assert device.type == 'cuda'
    #         amp_autocast = torch.cuda.amp.autocast
    #     if device.type == 'cuda' and amp_dtype == torch.float16:
    #         # loss scaler only used for float16 (half) dtype, bfloat16 does not need it
    #         loss_scaler = NativeScaler()
    #     if utils.is_primary(args):
    #         _logger.info('Using native Torch AMP. Training in mixed precision.')
    # else:
    #     if utils.is_primary(args):
    #         _logger.info('AMP not enabled. Training in float32.')

    # optionally resume from a checkpoint
    resume_epoch = None
    if args.resume:
        resume_epoch = resume_checkpoint(
            model,
            args.resume,
            optimizer=None if args.no_resume_opt else optimizer,
            loss_scaler=None if args.no_resume_opt else loss_scaler,
            log_info=utils.is_primary(args),
        )

    # setup exponential moving average of model weights, SWA could be used here too
    model_ema = None
    # if args.model_ema:
    #     # Important to create EMA model after cuda(), DP wrapper, and AMP but before DDP wrapper
    #     model_ema = utils.ModelEmaV3(
    #         model,
    #         decay=args.model_ema_decay,
    #         use_warmup=args.model_ema_warmup,
    #         device='cpu' if args.model_ema_force_cpu else None,
    #     )
    #     if args.resume:
    #         load_checkpoint(model_ema.module, args.resume, use_ema=True)
    #     if args.torchcompile:
    #         model_ema = torch.compile(model_ema, backend=args.torchcompile)

    # setup distributed training
    if args.distributed:
        if has_apex and use_amp == 'apex':
            # Apex DDP preferred unless native amp is activated
            if utils.is_primary(args):
                _logger.info("Using NVIDIA APEX DistributedDataParallel.")
            model = ApexDDP(model, delay_allreduce=True)
        else:
            if utils.is_primary(args):
                _logger.info("Using native Torch DistributedDataParallel.")
            model = NativeDDP(model, device_ids=[device], broadcast_buffers=not args.no_ddp_bb)
        # NOTE: EMA model does not need to be wrapped by DDP

    # if args.torchcompile:
    #     # torch compile should be done after DDP
    #     assert has_compile, 'A version of torch w/ torch.compile() is required for --compile, possibly a nightly.'
    #     model = torch.compile(model, backend=args.torchcompile)

    # create the train and eval datasets
    if args.data and not args.data_dir:
        args.data_dir = args.data
    if args.input_img_mode is None:
        input_img_mode = 'RGB' if data_config['input_size'][0] == 3 else 'L'
    else:
        input_img_mode = args.input_img_mode

    dataset_train = create_dataset(
        args.dataset,
        root=args.data_dir,
        split=args.train_split,
        is_training=True,
        class_map=args.class_map,
        download=args.dataset_download,
        batch_size=args.batch_size,
        seed=args.seed,
        repeats=args.epoch_repeats,
        input_img_mode=input_img_mode,
        input_key=args.input_key,
        target_key=args.target_key,
        num_samples=args.train_num_samples,
    )

    if args.val_split:
        dataset_eval = create_dataset(
            args.dataset,
            root=args.data_dir,
            split=args.val_split,
            is_training=False,
            class_map=args.class_map,
            download=args.dataset_download,
            batch_size=args.batch_size,
            input_img_mode=input_img_mode,
            input_key=args.input_key,
            target_key=args.target_key,
            num_samples=args.val_num_samples,
        )

    # setup mixup / cutmix
    collate_fn = None
    mixup_fn = None
    # mixup_active = args.mixup > 0 or args.cutmix > 0. or args.cutmix_minmax is not None
    # if mixup_active:
    #     mixup_args = dict(
    #         mixup_alpha=args.mixup,
    #         cutmix_alpha=args.cutmix,
    #         cutmix_minmax=args.cutmix_minmax,
    #         prob=args.mixup_prob,
    #         switch_prob=args.mixup_switch_prob,
    #         mode=args.mixup_mode,
    #         label_smoothing=args.smoothing,
    #         num_classes=args.num_classes
    #     )
    #     if args.prefetcher:
    #         assert not num_aug_splits  # collate conflict (need to support de-interleaving in collate mixup)
    #         collate_fn = FastCollateMixup(**mixup_args)
    #     else:
    #         mixup_fn = Mixup(**mixup_args)

    # wrap dataset in AugMix helper
    if num_aug_splits > 1:
        dataset_train = AugMixDataset(dataset_train, num_splits=num_aug_splits)

    # create data loaders w/ augmentation pipeline
    train_interpolation = "bilinear" #args.train_interpolation
    print(args.scale)
    if args.no_aug or not train_interpolation:
        train_interpolation = data_config['interpolation']
    loader_train = create_loader(
        dataset_train,
        input_size=data_config['input_size'],
        batch_size=args.batch_size,
        is_training=True,
        no_aug=args.no_aug,
        re_prob=0, #args.reprob,
        re_mode='pixel', # shouldn't matter args.remode,
        re_count=0, #args.recount,
        re_split=False, #args.resplit,
        train_crop_mode=args.train_crop_mode,
        scale=args.scale, # [1,1]
        ratio=[1,1],#args.ratio,
        hflip=args.hflip,
        vflip=0, #args.vflip,
        color_jitter=None,#args.color_jitter,
        color_jitter_prob=None, #args.color_jitter_prob,
        grayscale_prob=None, #args.grayscale_prob,
        gaussian_blur_prob=None, #args.gaussian_blur_prob,
        auto_augment=None, #args.aa,
        num_aug_repeats=0, #args.aug_repeats,
        num_aug_splits=num_aug_splits,
        interpolation=train_interpolation,
        mean=data_config['mean'],
        std=data_config['std'],
        num_workers=args.workers,
        distributed=args.distributed,
        collate_fn=collate_fn,
        pin_memory=False, #args.pin_mem,
        device=device,
        use_prefetcher=args.prefetcher,
        use_multi_epochs_loader=args.use_multi_epochs_loader,
        worker_seeding=args.worker_seeding,
    )

    loader_eval = None
    if args.val_split:
        eval_workers = args.workers
        if args.distributed and ('tfds' in args.dataset or 'wds' in args.dataset):
            # FIXME reduces validation padding issues when using TFDS, WDS w/ workers and distributed training
            eval_workers = min(2, args.workers)
        loader_eval = create_loader(
            dataset_eval,
            input_size=data_config['input_size'],
            batch_size=args.validation_batch_size or args.batch_size,
            is_training=False,
            interpolation=data_config['interpolation'],
            mean=data_config['mean'],
            std=data_config['std'],
            num_workers=eval_workers,
            distributed=args.distributed,
            crop_pct=data_config['crop_pct'],
            pin_memory=False, #args.pin_mem,
            device=device,
            use_prefetcher=args.prefetcher,
        )

    # setup loss function
    # if args.jsd_loss:
    #     assert num_aug_splits > 1  # JSD only valid with aug splits set
    #     train_loss_fn = JsdCrossEntropy(num_splits=num_aug_splits, smoothing=args.smoothing)
    # elif mixup_active:
    #     # smoothing is handled with mixup target transform which outputs sparse, soft targets
    #     if args.bce_loss:
    #         train_loss_fn = BinaryCrossEntropy(
    #             target_threshold=args.bce_target_thresh,
    #             sum_classes=args.bce_sum,
    #             pos_weight=args.bce_pos_weight,
    #         )
    #     else:
    #         train_loss_fn = SoftTargetCrossEntropy()
    # elif args.smoothing:
    #     if args.bce_loss:
    #         train_loss_fn = BinaryCrossEntropy(
    #             smoothing=args.smoothing,
    #             target_threshold=args.bce_target_thresh,
    #             sum_classes=args.bce_sum,
    #             pos_weight=args.bce_pos_weight,
    #         )
    #     else:
    #         train_loss_fn = LabelSmoothingCrossEntropy(smoothing=args.smoothing)
    # else:
        # train_loss_fn = nn.CrossEntropyLoss()
    train_loss_fn = nn.CrossEntropyLoss()
    train_loss_fn = train_loss_fn.to(device=device)
    validate_loss_fn = nn.CrossEntropyLoss().to(device=device)

    # setup checkpoint saver and eval metric tracking
    eval_metric = 'loss' #args.eval_metric if loader_eval is not None else 'loss'
    decreasing_metric = eval_metric == 'loss'
    best_metric = None
    best_epoch = None
    saver = None
    output_dir = None
    if utils.is_primary(args):
        if args.experiment:
            exp_name = args.experiment
        else:
            exp_name = '-'.join([
                datetime.now().strftime("%Y%m%d-%H%M%S"),
                safe_model_name(args.model),
                str(data_config['input_size'][-1])
            ])
        output_dir = utils.get_outdir(args.output if args.output else './output/train', exp_name)
        saver = utils.CheckpointSaver(
            model=model,
            optimizer=optimizer,
            args=args,
            model_ema=model_ema,
            amp_scaler=loss_scaler,
            checkpoint_dir=output_dir,
            recovery_dir=output_dir,
            decreasing=decreasing_metric,
            max_history=args.checkpoint_hist
        )
        with open(os.path.join(output_dir, 'args.yaml'), 'w') as f:
            f.write(args_text)

    # if utils.is_primary(args) and args.log_wandb:
    #     if has_wandb:
    #         wandb.init(project=args.experiment, config=args)
    #     else:
    #         _logger.warning(
    #             "You've requested to log metrics to wandb but package not found. "
    #             "Metrics not being logged to wandb, try `pip install wandb`")

    # setup learning rate schedule and starting epoch
    updates_per_epoch = (len(loader_train) + args.grad_accum_steps - 1) // args.grad_accum_steps
    lr_scheduler, num_epochs = create_scheduler_v2(
        optimizer,
        **scheduler_kwargs(args, decreasing_metric=decreasing_metric),
        updates_per_epoch=updates_per_epoch,
    )
    start_epoch = 0
    # if args.start_epoch is not None:
    #     # a specified start_epoch will always override the resume epoch
    #     start_epoch = args.start_epoch
    # elif resume_epoch is not None:
    #     start_epoch = resume_epoch
    # if lr_scheduler is not None and start_epoch > 0:
    #     if args.sched_on_updates:
    #         lr_scheduler.step_update(start_epoch * updates_per_epoch)
    #     else:
    #         lr_scheduler.step(start_epoch)

    if utils.is_primary(args):
        _logger.info(
            f'Scheduled epochs: {num_epochs}. LR stepped per {"epoch" if lr_scheduler.t_in_epochs else "update"}.')
    
    results = []
    original_stdout = sys.stdout
    try:
        for epoch in range(start_epoch, num_epochs):
            if hasattr(dataset_train, 'set_epoch'):
                dataset_train.set_epoch(epoch)
            elif args.distributed and hasattr(loader_train.sampler, 'set_epoch'):
                loader_train.sampler.set_epoch(epoch)

            train_metrics = train_one_epoch(
                epoch,
                model,
                loader_train,
                optimizer,
                train_loss_fn,
                args,
                lr_scheduler=lr_scheduler,
                saver=saver,
                output_dir=output_dir,
                amp_autocast=amp_autocast,
                loss_scaler=loss_scaler,
                model_ema=model_ema,
                mixup_fn=mixup_fn,
                num_updates_total=num_epochs * updates_per_epoch,
            )

            # if args.distributed and args.dist_bn in ('broadcast', 'reduce'):
            #     if utils.is_primary(args):
            #         _logger.info("Distributing BatchNorm running means and vars")
            #     utils.distribute_bn(model, args.world_size, args.dist_bn == 'reduce')

            if loader_eval is not None:
                eval_metrics = validate(
                    model,
                    loader_eval,
                    validate_loss_fn,
                    args,
                    device=device,
                    amp_autocast=amp_autocast,
                )

                # if model_ema is not None and not args.model_ema_force_cpu:
                #     if args.distributed and args.dist_bn in ('broadcast', 'reduce'):
                #         utils.distribute_bn(model_ema, args.world_size, args.dist_bn == 'reduce')

                #     ema_eval_metrics = validate(
                #         model_ema,
                #         loader_eval,
                #         validate_loss_fn,
                #         args,
                #         device=device,
                #         amp_autocast=amp_autocast,
                #         log_suffix=' (EMA)',
                #     )
                #     eval_metrics = ema_eval_metrics
            else:
                eval_metrics = None

            if output_dir is not None:
                lrs = [param_group['lr'] for param_group in optimizer.param_groups]
                utils.update_summary(
                    epoch,
                    train_metrics,
                    eval_metrics,
                    filename=os.path.join(output_dir, 'summary.csv'),
                    lr=sum(lrs) / len(lrs),
                    write_header=best_metric is None,
                    log_wandb=False, #args.log_wandb and has_wandb,
                )

            if eval_metrics is not None:
                latest_metric = eval_metrics[eval_metric]
            else:
                latest_metric = train_metrics[eval_metric]

            if saver is not None:
                # save proper checkpoint with eval metric
                best_metric, best_epoch = saver.save_checkpoint(epoch, metric=latest_metric)

            if lr_scheduler is not None:
                # step LR for next epoch
                lr_scheduler.step(epoch + 1, latest_metric)

            results.append({
                'epoch': epoch,
                'train': train_metrics,
                'validation': eval_metrics,
            })

    except KeyboardInterrupt:
        pass

    results = {'all': results}
    if best_metric is not None:
        results['best'] = results['all'][best_epoch - start_epoch]
        _logger.info('*** Best metric: {0} (epoch {1})'.format(best_metric, best_epoch))
    print(f'--result\n{json.dumps(results, indent=4)}')


def train_one_epoch(
        epoch,
        model,
        loader,
        optimizer,
        loss_fn,
        args,
        device=torch.device('cuda'),
        lr_scheduler=None,
        saver=None,
        output_dir=None,
        amp_autocast=suppress,
        loss_scaler=None,
        model_ema=None,
        mixup_fn=None,
        num_updates_total=None,
):
    running_loss = 0.
    last_loss = 0.
    # if args.mixup_off_epoch and epoch >= args.mixup_off_epoch:
    #     if args.prefetcher and loader.mixup_enabled:
    #         loader.mixup_enabled = False
    #     elif mixup_fn is not None:
    #         mixup_fn.mixup_enabled = False

    second_order = False #hasattr(optimizer, 'is_second_order') and optimizer.is_second_order
    # has_no_sync = hasattr(model, "no_sync")
    update_time_m = utils.AverageMeter()
    data_time_m = utils.AverageMeter()
    losses_m = utils.AverageMeter()

    model.train()

    accum_steps = 1 #args.grad_accum_steps
    # last_accum_steps = len(loader) % accum_steps
    updates_per_epoch = (len(loader) + accum_steps - 1) // accum_steps
    num_updates = epoch * updates_per_epoch
    last_batch_idx = len(loader) - 1
    # last_batch_idx_to_accum = len(loader) - last_accum_steps

    data_start_time = update_start_time = time.time()
    optimizer.zero_grad()
    update_sample_count = 0
    for batch_idx, (input, target) in enumerate(loader):
        last_batch = batch_idx == last_batch_idx
        need_update = True #last_batch or (batch_idx + 1) % accum_steps == 0
        update_idx = batch_idx // accum_steps
        # if batch_idx >= last_batch_idx_to_accum:
        #     accum_steps = last_accum_steps

        # if not args.prefetcher:
        #     input, target = input.to(device), target.to(device)
        #     if mixup_fn is not None:
        #         input, target = mixup_fn(input, target)
        # if args.channels_last:
        #     input = input.contiguous(memory_format=torch.channels_last)

        # multiply by accum steps to get equivalent for full update
        # data_time_m.update(accum_steps * (time.time() - data_start_time))

        def _forward():
            # with amp_autocast():
            try:
                if model.module.contrastive_loss:
<<<<<<< HEAD
                    # print("running with contrastive loss")
=======
>>>>>>> 63901c8a
                    output, scale_loss = model(input)
                    loss = loss_fn(output, target) + (args.cl_lambda*scale_loss)
            # default normal model behavior
                else: 
                    output = model(input)
                    loss = loss_fn(output, target)
            except:
                    output = model(input)
                    loss = loss_fn(output, target)

            # if accum_steps > 1:
            #     loss /= accum_steps
            return loss

        def _backward(_loss):
            # if loss_scaler is not None:
            #     loss_scaler(
            #         _loss,
            #         optimizer,
            #         clip_grad=args.clip_grad,
            #         clip_mode=args.clip_mode,
            #         parameters=model_parameters(model, exclude_head='agc' in args.clip_mode),
            #         create_graph=second_order,
            #         need_update=need_update,
            #     )
            # else:
            _loss.backward(create_graph=second_order)
            if need_update:
                if args.clip_grad is not None:
                    utils.dispatch_clip_grad(
                        model_parameters(model, exclude_head='agc' in args.clip_mode),
                        value=args.clip_grad,
                        mode=args.clip_mode,
                    )
                optimizer.step()

        # if has_no_sync and not need_update:
        #     with model.no_sync():
        #         loss = _forward()
        #         _backward(loss)
        # else:

        loss = _forward()
        _backward(loss)

        running_loss += loss.item()
        if batch_idx % 50 == 49:
            last_loss = running_loss / 50 # loss per batch
            running_loss = 0.

        if not args.distributed:
            losses_m.update(loss.item() * accum_steps, input.size(0))
        update_sample_count += input.size(0)

        # if not need_update:
        #     data_start_time = time.time()
        #     continue
        optimizer.zero_grad()

        num_updates += 1
        # if model_ema is not None:
        #     model_ema.update(model, step=num_updates)

        if args.synchronize_step and device.type == 'cuda':
            torch.cuda.synchronize()
        # time_now = time.time()
        # update_time_m.update(time.time() - update_start_time)
        # update_start_time = time_now

        if update_idx % args.log_interval == 0:
            lrl = [param_group['lr'] for param_group in optimizer.param_groups]
            lr = sum(lrl) / len(lrl)

            if args.distributed:
                reduced_loss = utils.reduce_tensor(loss.data, args.world_size)
                losses_m.update(reduced_loss.item() * accum_steps, input.size(0))
                update_sample_count *= args.world_size

            if utils.is_primary(args):
                _logger.info(
                    f'Train: {epoch} [{update_idx:>4d}/{updates_per_epoch} '
                    f'({100. * (update_idx + 1) / updates_per_epoch:>3.0f}%)]  '
                    f'Loss: {losses_m.val:#.3g} ({losses_m.avg:#.3g})  '
                    # f'Time: {update_time_m.val:.3f}s, {update_sample_count / update_time_m.val:>7.2f}/s  '
                    # f'({update_time_m.avg:.3f}s, {update_sample_count / update_time_m.avg:>7.2f}/s)  '
                    f'LR: {lr:.3e}  '
                    f'Data: {data_time_m.val:.3f} ({data_time_m.avg:.3f})'
                )

                # if args.save_images and output_dir:
                #     torchvision.utils.save_image(
                #         input,
                #         os.path.join(output_dir, 'train-batch-%d.jpg' % batch_idx),
                #         padding=0,
                #         normalize=True
                #     )

        # if saver is not None and args.recovery_interval and (
        #         (update_idx + 1) % args.recovery_interval == 0):
        #     saver.save_recovery(epoch, batch_idx=update_idx)

        if lr_scheduler is not None:
            lr_scheduler.step_update(num_updates=num_updates, metric=losses_m.avg)

        update_sample_count = 0
        data_start_time = time.time()
        # end for

    # if hasattr(optimizer, 'sync_lookahead'):
    #     optimizer.sync_lookahead()

    return OrderedDict([('loss', losses_m.avg)])


def validate(
        model,
        loader,
        loss_fn,
        args,
        device=torch.device('cuda'),
        amp_autocast=suppress,
        log_suffix=''
):
    batch_time_m = utils.AverageMeter()
    losses_m = utils.AverageMeter()
    top1_m = utils.AverageMeter()
    top5_m = utils.AverageMeter()

    model.eval()

    end = time.time()
    last_idx = len(loader) - 1
    with torch.no_grad():
        for batch_idx, (input, target) in enumerate(loader):
            last_batch = batch_idx == last_idx
            if not args.prefetcher:
                input = input.to(device)
                target = target.to(device)
            if args.channels_last:
                input = input.contiguous(memory_format=torch.channels_last)

            with amp_autocast():
                output = model(input)
                if isinstance(output, (tuple, list)):
                    output = output[0]

                # augmentation reduction
                # reduce_factor = 0 #args.tta
                # if reduce_factor > 1:
                #     output = output.unfold(0, reduce_factor, reduce_factor).mean(dim=2)
                #     target = target[0:target.size(0):reduce_factor]

                loss = loss_fn(output, target)
            acc1, acc5 = utils.accuracy(output, target, topk=(1, 5))

            if args.distributed:
                reduced_loss = utils.reduce_tensor(loss.data, args.world_size)
                acc1 = utils.reduce_tensor(acc1, args.world_size)
                acc5 = utils.reduce_tensor(acc5, args.world_size)
            else:
                reduced_loss = loss.data

            if device.type == 'cuda':
                torch.cuda.synchronize()

            losses_m.update(reduced_loss.item(), input.size(0))
            top1_m.update(acc1.item(), output.size(0))
            top5_m.update(acc5.item(), output.size(0))

            batch_time_m.update(time.time() - end)
            end = time.time()
            if utils.is_primary(args) and (last_batch or batch_idx % args.log_interval == 0):
                log_name = 'Test' + log_suffix
                _logger.info(
                    f'{log_name}: [{batch_idx:>4d}/{last_idx}]  '
                    f'Time: {batch_time_m.val:.3f} ({batch_time_m.avg:.3f})  '
                    f'Loss: {losses_m.val:>7.3f} ({losses_m.avg:>6.3f})  '
                    f'Acc@1: {top1_m.val:>7.3f} ({top1_m.avg:>7.3f})  '
                    f'Acc@5: {top5_m.val:>7.3f} ({top5_m.avg:>7.3f})'
                )

    metrics = OrderedDict([('loss', losses_m.avg), ('top1', top1_m.avg), ('top5', top5_m.avg)])

    return metrics


if __name__ == '__main__':
    main()<|MERGE_RESOLUTION|>--- conflicted
+++ resolved
@@ -1019,10 +1019,6 @@
             # with amp_autocast():
             try:
                 if model.module.contrastive_loss:
-<<<<<<< HEAD
-                    # print("running with contrastive loss")
-=======
->>>>>>> 63901c8a
                     output, scale_loss = model(input)
                     loss = loss_fn(output, target) + (args.cl_lambda*scale_loss)
             # default normal model behavior
